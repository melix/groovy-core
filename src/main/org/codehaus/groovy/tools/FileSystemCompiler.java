/*
 * Copyright 2003-2012 the original author or authors.
 *
 * Licensed under the Apache License, Version 2.0 (the "License");
 * you may not use this file except in compliance with the License.
 * You may obtain a copy of the License at
 *
 *     http://www.apache.org/licenses/LICENSE-2.0
 *
 * Unless required by applicable law or agreed to in writing, software
 * distributed under the License is distributed on an "AS IS" BASIS,
 * WITHOUT WARRANTIES OR CONDITIONS OF ANY KIND, either express or implied.
 * See the License for the specific language governing permissions and
 * limitations under the License.
 */

package org.codehaus.groovy.tools;

import groovy.lang.Binding;
import groovy.lang.GroovyResourceLoader;
import groovy.lang.GroovyShell;
import org.apache.commons.cli.*;
import org.codehaus.groovy.control.CompilationUnit;
import org.codehaus.groovy.control.CompilerConfiguration;
import org.codehaus.groovy.control.ConfigurationException;
import org.codehaus.groovy.tools.javac.JavaAwareCompilationUnit;

import groovy.lang.GroovySystem;

import java.io.*;
import java.net.MalformedURLException;
import java.net.URL;
import java.util.*;

/**
 * Command-line compiler (aka. <tt>groovyc</tt>).
 */
public class FileSystemCompiler {
    private final CompilationUnit unit;

    public FileSystemCompiler(CompilerConfiguration configuration) throws ConfigurationException {
        this(configuration, null);
    }

    public FileSystemCompiler(CompilerConfiguration configuration, CompilationUnit cu) throws ConfigurationException {
        if (cu != null) {
            unit = cu;
        } else if (configuration.getJointCompilationOptions() != null) {
            unit = new JavaAwareCompilationUnit(configuration);
        } else {
            unit = new CompilationUnit(configuration);
        }
    }

    public void compile(String[] paths) throws Exception {
        unit.addSources(paths);
        unit.compile();
    }

    public void compile(File[] files) throws Exception {
        unit.addSources(files);
        unit.compile();
    }

    public static void displayHelp(final Options options) {
        final HelpFormatter formatter = new HelpFormatter();
        formatter.printHelp(80, "groovyc [options] <source-files>", "options:", options, "");
    }

    public static void displayVersion() {
        String version = GroovySystem.getVersion();
        System.err.println("Groovy compiler version " + version);
        System.err.println("Copyright 2003-2012 The Codehaus. http://groovy.codehaus.org/");
        System.err.println("");
    }

    public static int checkFiles(String[] filenames) {
        int errors = 0;

        for (String filename : filenames) {
            File file = new File(filename);
            if (!file.exists()) {
                System.err.println("error: file not found: " + file);
                ++errors;
            } else if (!file.canRead()) {
                System.err.println("error: file not readable: " + file);
                ++errors;
            }
        }

        return errors;
    }

    public static boolean validateFiles(String[] filenames) {
        return checkFiles(filenames) == 0;
    }

    private static boolean displayStackTraceOnError = false;

    /**
     * Same as main(args) except that exceptions are thrown out instead of causing
     * the VM to exit.
     */
    public static void commandLineCompile(String[] args) throws Exception {
        commandLineCompile(args, true);
    }

    /**
     * Same as main(args) except that exceptions are thrown out instead of causing
     * the VM to exit and the lookup for .groovy files can be controlled
     */
    public static void commandLineCompile(String[] args, boolean lookupUnnamedFiles) throws Exception {
        Options options = createCompilationOptions();

        PosixParser cliParser = new PosixParser();

        CommandLine cli;
        cli = cliParser.parse(options, args);

        if (cli.hasOption('h')) {
            displayHelp(options);
            return;
        }

        if (cli.hasOption('v')) {
            displayVersion();
            return;
        }

        displayStackTraceOnError = cli.hasOption('e');

        CompilerConfiguration configuration = generateCompilerConfigurationFromOptions(cli);

        //
        // Load the file name list
        String[] filenames = generateFileNamesFromOptions(cli);
        boolean fileNameErrors = filenames == null;
        if (!fileNameErrors && (filenames.length == 0)) {
            displayHelp(options);
            return;
        }

        fileNameErrors = fileNameErrors && !validateFiles(filenames);

        if (!fileNameErrors) {
            doCompilation(configuration, null, filenames, lookupUnnamedFiles);
        }
    }

    /**
     * Primary entry point for compiling from the command line
     * (using the groovyc script).
     * <p/>
     * If calling inside a process and you don't want the JVM to exit on an
     * error call commandLineCompile(String[]), which this method simply wraps
     *
     * @param args command line arguments
     */
    public static void main(String[] args) {
        commandLineCompileWithErrorHandling(args, true);
    }

    /**
     * Primary entry point for compiling from the command line
     * (using the groovyc script).
     * <p/>
     * If calling inside a process and you don't want the JVM to exit on an
     * error call commandLineCompile(String[]), which this method simply wraps
     *
     * @param args               command line arguments
     * @param lookupUnnamedFiles do a lookup for .groovy files not part of
     *                           the given list of files to compile
     */
    public static void commandLineCompileWithErrorHandling(String[] args, boolean lookupUnnamedFiles) {
        try {
            commandLineCompile(args, lookupUnnamedFiles);
        } catch (Throwable e) {
            new ErrorReporter(e, displayStackTraceOnError).write(System.err);
            System.exit(1);
        }
    }

    public static void doCompilation(CompilerConfiguration configuration, CompilationUnit unit, String[] filenames) throws Exception {
        doCompilation(configuration, unit, filenames, true);
    }

    public static void doCompilation(CompilerConfiguration configuration, CompilationUnit unit, String[] filenames, boolean lookupUnnamedFiles) throws Exception {
        File tmpDir = null;
        // if there are any joint compilation options set stubDir if not set
        try {
            if ((configuration.getJointCompilationOptions() != null)
                    && !configuration.getJointCompilationOptions().containsKey("stubDir")) {
                tmpDir = createTempDir();
                configuration.getJointCompilationOptions().put("stubDir", tmpDir);
            }
            FileSystemCompiler compiler = new FileSystemCompiler(configuration, unit);
            if (lookupUnnamedFiles) {
                for (String filename : filenames) {
                    File file = new File(filename);
                    if (file.isFile()) {
                        URL url = file.getAbsoluteFile().getParentFile().toURI().toURL();
                        compiler.unit.getClassLoader().addURL(url);
                    }
                }
            } else {
                compiler.unit.getClassLoader().setResourceLoader(new GroovyResourceLoader() {
                    public URL loadGroovySource(String filename) throws MalformedURLException {
                        return null;
                    }
                });
            }
            compiler.compile(filenames);
        } finally {
            try {
                if (tmpDir != null) deleteRecursive(tmpDir);
            } catch (Throwable t) {
                System.err.println("error: could not delete temp files - " + tmpDir.getPath());
            }
        }
    }

    public static String[] generateFileNamesFromOptions(CommandLine cli) {
        String[] filenames = cli.getArgs();
        List<String> fileList = new ArrayList<String>(filenames.length);
        boolean errors = false;
        for (String filename : filenames) {
            if (filename.startsWith("@")) {
                try {
                    BufferedReader br = new BufferedReader(new FileReader(filename.substring(1)));
                    String file;
                    while ((file = br.readLine()) != null) {
                        fileList.add(file);
                    }
                } catch (IOException ioe) {
                    System.err.println("error: file not readable: " + filename.substring(1));
                    errors = true;
                }
            } else {
                fileList.add(filename);
            }
        }
        if (errors) {
            return null;
        } else {
            return fileList.toArray(new String[fileList.size()]);
        }
    }

    public static CompilerConfiguration generateCompilerConfigurationFromOptions(CommandLine cli) throws IOException {
        //
        // Setup the configuration data

        CompilerConfiguration configuration = new CompilerConfiguration();

        if (cli.hasOption("classpath")) {
            configuration.setClasspath(cli.getOptionValue("classpath"));
        }

        if (cli.hasOption('d')) {
            configuration.setTargetDirectory(cli.getOptionValue('d'));
        }

        if (cli.hasOption("encoding")) {
            configuration.setSourceEncoding(cli.getOptionValue("encoding"));
        }

        if (cli.hasOption("baseScript")) {
            configuration.setScriptBaseClass(cli.getOptionValue("baseScript"));
        }

        // joint compilation parameters
        if (cli.hasOption('j')) {
            Map<String, Object> compilerOptions = new HashMap<String, Object>();

            String[] opts = cli.getOptionValues("J");
            compilerOptions.put("namedValues", opts);

            opts = cli.getOptionValues("F");
            compilerOptions.put("flags", opts);

            configuration.setJointCompilationOptions(compilerOptions);
        }

        if (cli.hasOption("indy")) {
            configuration.getOptimizationOptions().put("int", false);
            configuration.getOptimizationOptions().put("indy", true);
        }

<<<<<<< HEAD
        if (cli.hasOption("configurator")) {
            String path = cli.getOptionValue("configurator");
            File groovyConfigurator = new File(path);
            Binding binding = new Binding();
            binding.setVariable("configuration", configuration);
            GroovyShell shell = new GroovyShell(binding);
            shell.evaluate(groovyConfigurator);
        }
        
=======
>>>>>>> 64145375
        return configuration;
    }

    @SuppressWarnings({"AccessStaticViaInstance"})
    public static Options createCompilationOptions() {
        //
        // Parse the command line

        Options options = new Options();

        options.addOption(OptionBuilder.hasArg().withArgName("path").withDescription("Specify where to find the class files - must be first argument").create("classpath"));
        options.addOption(OptionBuilder.withLongOpt("classpath").hasArg().withArgName("path").withDescription("Aliases for '-classpath'").create("cp"));
        options.addOption(OptionBuilder.withLongOpt("sourcepath").hasArg().withArgName("path").withDescription("Specify where to find the source files").create());
        options.addOption(OptionBuilder.withLongOpt("temp").hasArg().withArgName("temp").withDescription("Specify temporary directory").create());
        options.addOption(OptionBuilder.withLongOpt("encoding").hasArg().withArgName("encoding").withDescription("Specify the encoding of the user class files").create());
        options.addOption(OptionBuilder.hasArg().withDescription("Specify where to place generated class files").create('d'));
//            options.addOption(OptionBuilder.withLongOpt("strict").withDescription("Turn on strict type safety.").create('s'));
        options.addOption(OptionBuilder.withLongOpt("help").withDescription("Print a synopsis of standard options").create('h'));
        options.addOption(OptionBuilder.withLongOpt("version").withDescription("Print the version").create('v'));
        options.addOption(OptionBuilder.withLongOpt("exception").withDescription("Print stack trace on error").create('e'));
        options.addOption(OptionBuilder.withLongOpt("jointCompilation").withDescription("Attach javac compiler to compile .java files").create('j'));
        options.addOption(OptionBuilder.withLongOpt("baseScript").hasArg().withArgName("class").withDescription("Base class name for scripts (must derive from Script)").create('b'));

        options.addOption(
                OptionBuilder.withArgName("property=value")
                        .withValueSeparator()
                        .hasArgs(2)
                        .withDescription("name-value pairs to pass to javac")
                        .create("J"));
        options.addOption(
                OptionBuilder.withArgName("flag")
                        .hasArg()
                        .withDescription("passed to javac for joint compilation")
                        .create("F"));

        options.addOption(OptionBuilder.withLongOpt("indy").withDescription("enables compilation using invokedynamic").create());
<<<<<<< HEAD
        options.addOption(OptionBuilder.withLongOpt("configurator").hasArg().withDescription("A script for tweaking the configuration options").create());
=======

>>>>>>> 64145375
        return options;
    }

    public static File createTempDir() throws IOException {
        final int MAXTRIES = 3;
        int accessDeniedCounter = 0;
        File tempFile = null;
        for (int i = 0; i < MAXTRIES; i++) {
            try {
                tempFile = File.createTempFile("groovy-generated-", "-java-source");
                tempFile.delete();
                tempFile.mkdirs();
                break;
            } catch (IOException ioe) {
                if (ioe.getMessage().startsWith("Access is denied")) {
                    accessDeniedCounter++;
                    try {
                        Thread.sleep(100);
                    } catch (InterruptedException e) {
                        /* ignore */
                    }
                }
                if (i == MAXTRIES - 1) {
                    if (accessDeniedCounter == MAXTRIES) {
                        String msg =
                                "Access is denied.\nWe tried " + accessDeniedCounter +
                                        " times to create a temporary directory" +
                                        " and failed each time. If you are on Windows" +
                                        " you are possibly victim to" +
                                        " http://bugs.sun.com/bugdatabase/view_bug.do?bug_id=6325169. " +
                                        " this is not a bug in Groovy.";
                        throw new IOException(msg);
                    } else {
                        throw ioe;
                    }
                }
            }
        }
        return tempFile;
    }

    public static void deleteRecursive(File file) {
        if (!file.exists()) {
            return;
        }
        if (file.isFile()) {
            file.delete();
        } else if (file.isDirectory()) {
            File[] files = file.listFiles();
            for (int i = 0; i < files.length; i++) {
                deleteRecursive(files[i]);
            }
            file.delete();
        }
    }
}<|MERGE_RESOLUTION|>--- conflicted
+++ resolved
@@ -286,7 +286,6 @@
             configuration.getOptimizationOptions().put("indy", true);
         }
 
-<<<<<<< HEAD
         if (cli.hasOption("configurator")) {
             String path = cli.getOptionValue("configurator");
             File groovyConfigurator = new File(path);
@@ -296,8 +295,6 @@
             shell.evaluate(groovyConfigurator);
         }
         
-=======
->>>>>>> 64145375
         return configuration;
     }
 
@@ -334,11 +331,7 @@
                         .create("F"));
 
         options.addOption(OptionBuilder.withLongOpt("indy").withDescription("enables compilation using invokedynamic").create());
-<<<<<<< HEAD
         options.addOption(OptionBuilder.withLongOpt("configurator").hasArg().withDescription("A script for tweaking the configuration options").create());
-=======
-
->>>>>>> 64145375
         return options;
     }
 
