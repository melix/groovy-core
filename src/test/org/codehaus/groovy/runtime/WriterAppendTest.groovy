<<<<<<< HEAD
/*
 * Copyright 2003-2010 the original author or authors.
 *
 * Licensed under the Apache License, Version 2.0 (the "License");
 * you may not use this file except in compliance with the License.
 * You may obtain a copy of the License at
 *
 *     http://www.apache.org/licenses/LICENSE-2.0
 *
 * Unless required by applicable law or agreed to in writing, software
 * distributed under the License is distributed on an "AS IS" BASIS,
 * WITHOUT WARRANTIES OR CONDITIONS OF ANY KIND, either express or implied.
 * See the License for the specific language governing permissions and
 * limitations under the License.
 */
package org.codehaus.groovy.runtime

/**
 * Test Writer append and left shift methods in Groovy
 *
 * @author Joachim Baumann</a>
 * @version $Revision$
 */
class WriterAppendTest extends GroovyTestCase {
    /**
     * The following instances are used in testing the file writes
     */
    static text = """
            <groovy>
              <things>
                <thing>Jelly Beans</thing>
              </things>
              <music>
                <tune>The 59th Street Bridge Song</tune>
              </music>
              <characters>
                <character name="Austin Powers">
                   <enemy>Dr. Evil</enemy>
                   <enemy>Mini Me</enemy>
                </character>
              </characters>
            </groovy>
            """
    static gPathResult = new DummyGString(text)
    static gPathWriteTo
    static defaultEncoding
    static UTF8_ENCODING

    static {
        StringWriter sw = new StringWriter()
        gPathResult.writeTo(sw)
        gPathWriteTo = sw.toString()
        UTF8_ENCODING = "UTF-8"
        defaultEncoding = System.getProperty("file.encoding")
    }

    // Our file instance
    def File file;

    void setUp() {
        // Setup guarantees us that we use a non-existent file
        file = File.createTempFile("unitTest", ".txt")
        assert file.exists() == true
        //println file.canonicalPath
        assert file.length() == 0L
    }

    void tearDown() {
        // we remove our temporary file
        def deleted = false
        while (deleted == false)
            deleted = file.delete()
        assert file.exists() == false
    }

    void testAppendStringWithEncoding() {
        def expected
        // test new
        file.withWriterAppend(UTF8_ENCODING) {writer ->
            writer.write(text)
        }
        expected = text
        assert hasContents(file, expected, UTF8_ENCODING)

        // test existing
        file.withWriterAppend(UTF8_ENCODING) {writer ->
            writer.write(text)
        }
        expected += text
        assert hasContents(file, expected, UTF8_ENCODING)
    }

    void testAppendWritableWithEncoding() {
        def expected

        // test new
        file.withWriterAppend(UTF8_ENCODING) {writer ->
            writer.write(gPathResult)
        }
        expected = gPathWriteTo
        assert hasContents(file, expected, UTF8_ENCODING)

        // test existing
        file.withWriterAppend(UTF8_ENCODING) {writer ->
            writer.write(gPathResult)
        }
        expected += gPathWriteTo
        assert hasContents(file, expected, UTF8_ENCODING)
    }


    void testLeftShiftStringWithEncoding() {
        def expected

        // test new
        file.withWriterAppend(UTF8_ENCODING) {writer ->
            writer << text
        }
        expected = text
        assert hasContents(file, expected, UTF8_ENCODING)

        // test existing
        file.withWriterAppend(UTF8_ENCODING) {writer ->
            writer << text
        }
        expected += text
        assert hasContents(file, expected, UTF8_ENCODING)
    }

    void testLeftShiftWritableWithEncoding() {
        def expected

        // test new
        file.withWriterAppend(UTF8_ENCODING) {writer ->
            writer << gPathResult
        }
        expected = gPathWriteTo
        assert hasContents(file, expected, UTF8_ENCODING)

        // test existing
        file.withWriterAppend(UTF8_ENCODING) {writer ->
            writer << gPathResult
        }
        expected += gPathWriteTo
        assert hasContents(file, expected, UTF8_ENCODING)
    }

    void testFileSetText() {
        // test new
        file.text = 'foobar'
        assert hasContents(file, 'foobar', defaultEncoding)

        // test existing
        file.text = 'foobarbaz'
        assert hasContents(file, 'foobarbaz', defaultEncoding)
    }

    ///////////////////////////////////////

    void testAppendStringDefaultEncoding() {
        def expected
        // test new
        file.withWriterAppend {writer ->
            writer.write(text)
        }
        expected = text
        assert hasContents(file, expected, defaultEncoding)

        // test existing
        file.withWriterAppend {writer ->
            writer.write(text)
        }
        expected += text
        assert hasContents(file, expected, defaultEncoding)
    }

    void testAppendWritableDefaultEncoding() {
        def expected

        // test new
        file.withWriterAppend {writer ->
            writer.write(gPathResult)
        }
        expected = gPathWriteTo
        assert hasContents(file, expected, defaultEncoding)

        // test existing
        file.withWriterAppend {writer ->
            writer.write(gPathResult)
        }
        expected += gPathWriteTo
        assert hasContents(file, expected, defaultEncoding)
    }


    void testLeftShiftStringDefaultEncoding() {
        def expected

        // test new
        file.withWriterAppend {writer ->
            writer << text
        }
        expected = text
        assert hasContents(file, expected, defaultEncoding)

        // test existing
        file.withWriterAppend {writer ->
            writer << text
        }
        expected += text
        assert hasContents(file, expected, defaultEncoding)
    }


    void testLeftShiftWritableDefaultEncoding() {
        def expected

        // test new
        file.withWriterAppend {writer ->
            writer << gPathResult
        }
        expected = gPathWriteTo
        assert hasContents(file, expected, defaultEncoding)

        // test existing
        file.withWriterAppend {writer ->
            writer << gPathResult
        }
        expected += gPathWriteTo
        assert hasContents(file, expected, defaultEncoding)
    }


    boolean hasContents(File f, String expected, String charSet) {
        // read contents the Java way
        byte[] buf = new byte[expected.length()];

        def fileIS = new FileInputStream(file)
        fileIS.read(buf)
        fileIS.close()
        if (expected != new String(buf, charSet))
            println "EX: " + expected + "------" + new String(buf, charSet) + "\n----"
        return expected == new String(buf, charSet)
    }
}
=======
/*
 * Copyright 2003-2010 the original author or authors.
 *
 * Licensed under the Apache License, Version 2.0 (the "License");
 * you may not use this file except in compliance with the License.
 * You may obtain a copy of the License at
 *
 *     http://www.apache.org/licenses/LICENSE-2.0
 *
 * Unless required by applicable law or agreed to in writing, software
 * distributed under the License is distributed on an "AS IS" BASIS,
 * WITHOUT WARRANTIES OR CONDITIONS OF ANY KIND, either express or implied.
 * See the License for the specific language governing permissions and
 * limitations under the License.
 */
package org.codehaus.groovy.runtime

/**
 * Test Writer append and left shift methods in Groovy
 *
 * @author Joachim Baumann</a>
 * @version $Revision$
 */
class WriterAppendTest extends GroovyTestCase {
    /**
     * The following instances are used in testing the file writes
     */
    static text = """
            <groovy>
              <things>
                <thing>Jelly Beans</thing>
              </things>
              <music>
                <tune>The 59th Street Bridge Song</tune>
              </music>
              <characters>
                <character name="Austin Powers">
                   <enemy>Dr. Evil</enemy>
                   <enemy>Mini Me</enemy>
                </character>
              </characters>
            </groovy>
            """
    static gPathResult = new DummyGStringBase(text)
    static gPathWriteTo
    static defaultEncoding
    static UTF8_ENCODING

    static {
        StringWriter sw = new StringWriter()
        gPathResult.writeTo(sw)
        gPathWriteTo = sw.toString()
        UTF8_ENCODING = "UTF-8"
        defaultEncoding = System.getProperty("file.encoding")
    }

    // Our file instance
    def File file;

    void setUp() {
        // Setup guarantees us that we use a non-existent file
        file = File.createTempFile("unitTest", ".txt")
        assert file.exists() == true
        //println file.canonicalPath
        assert file.length() == 0L
    }

    void tearDown() {
        // we remove our temporary file
        def deleted = false
        while (deleted == false)
            deleted = file.delete()
        assert file.exists() == false
    }

    void testAppendStringWithEncoding() {
        def expected
        // test new
        file.withWriterAppend(UTF8_ENCODING) {writer ->
            writer.write(text)
        }
        expected = text
        assert hasContents(file, expected, UTF8_ENCODING)

        // test existing
        file.withWriterAppend(UTF8_ENCODING) {writer ->
            writer.write(text)
        }
        expected += text
        assert hasContents(file, expected, UTF8_ENCODING)
    }

    void testAppendWritableWithEncoding() {
        def expected

        // test new
        file.withWriterAppend(UTF8_ENCODING) {writer ->
            writer.write(gPathResult)
        }
        expected = gPathWriteTo
        assert hasContents(file, expected, UTF8_ENCODING)

        // test existing
        file.withWriterAppend(UTF8_ENCODING) {writer ->
            writer.write(gPathResult)
        }
        expected += gPathWriteTo
        assert hasContents(file, expected, UTF8_ENCODING)
    }


    void testLeftShiftStringWithEncoding() {
        def expected

        // test new
        file.withWriterAppend(UTF8_ENCODING) {writer ->
            writer << text
        }
        expected = text
        assert hasContents(file, expected, UTF8_ENCODING)

        // test existing
        file.withWriterAppend(UTF8_ENCODING) {writer ->
            writer << text
        }
        expected += text
        assert hasContents(file, expected, UTF8_ENCODING)
    }

    void testLeftShiftWritableWithEncoding() {
        def expected

        // test new
        file.withWriterAppend(UTF8_ENCODING) {writer ->
            writer << gPathResult
        }
        expected = gPathWriteTo
        assert hasContents(file, expected, UTF8_ENCODING)

        // test existing
        file.withWriterAppend(UTF8_ENCODING) {writer ->
            writer << gPathResult
        }
        expected += gPathWriteTo
        assert hasContents(file, expected, UTF8_ENCODING)
    }

    void testFileSetText() {
        // test new
        file.text = 'foobar'
        assert hasContents(file, 'foobar', defaultEncoding)

        // test existing
        file.text = 'foobarbaz'
        assert hasContents(file, 'foobarbaz', defaultEncoding)
    }

    ///////////////////////////////////////

    void testAppendStringDefaultEncoding() {
        def expected
        // test new
        file.withWriterAppend {writer ->
            writer.write(text)
        }
        expected = text
        assert hasContents(file, expected, defaultEncoding)

        // test existing
        file.withWriterAppend {writer ->
            writer.write(text)
        }
        expected += text
        assert hasContents(file, expected, defaultEncoding)
    }

    void testAppendWritableDefaultEncoding() {
        def expected

        // test new
        file.withWriterAppend {writer ->
            writer.write(gPathResult)
        }
        expected = gPathWriteTo
        assert hasContents(file, expected, defaultEncoding)

        // test existing
        file.withWriterAppend {writer ->
            writer.write(gPathResult)
        }
        expected += gPathWriteTo
        assert hasContents(file, expected, defaultEncoding)
    }


    void testLeftShiftStringDefaultEncoding() {
        def expected

        // test new
        file.withWriterAppend {writer ->
            writer << text
        }
        expected = text
        assert hasContents(file, expected, defaultEncoding)

        // test existing
        file.withWriterAppend {writer ->
            writer << text
        }
        expected += text
        assert hasContents(file, expected, defaultEncoding)
    }


    void testLeftShiftWritableDefaultEncoding() {
        def expected

        // test new
        file.withWriterAppend {writer ->
            writer << gPathResult
        }
        expected = gPathWriteTo
        assert hasContents(file, expected, defaultEncoding)

        // test existing
        file.withWriterAppend {writer ->
            writer << gPathResult
        }
        expected += gPathWriteTo
        assert hasContents(file, expected, defaultEncoding)
    }


    boolean hasContents(File f, String expected, String charSet) {
        // read contents the Java way
        byte[] buf = new byte[expected.length()];

        def fileIS = new FileInputStream(file)
        fileIS.read(buf)
        fileIS.close()
        if (expected != new String(buf, charSet))
            println "EX: " + expected + "------" + new String(buf, charSet) + "\n----"
        return expected == new String(buf, charSet)
    }
}
>>>>>>> a2a5999f
<|MERGE_RESOLUTION|>--- conflicted
+++ resolved
@@ -1,250 +1,3 @@
-<<<<<<< HEAD
-/*
- * Copyright 2003-2010 the original author or authors.
- *
- * Licensed under the Apache License, Version 2.0 (the "License");
- * you may not use this file except in compliance with the License.
- * You may obtain a copy of the License at
- *
- *     http://www.apache.org/licenses/LICENSE-2.0
- *
- * Unless required by applicable law or agreed to in writing, software
- * distributed under the License is distributed on an "AS IS" BASIS,
- * WITHOUT WARRANTIES OR CONDITIONS OF ANY KIND, either express or implied.
- * See the License for the specific language governing permissions and
- * limitations under the License.
- */
-package org.codehaus.groovy.runtime
-
-/**
- * Test Writer append and left shift methods in Groovy
- *
- * @author Joachim Baumann</a>
- * @version $Revision$
- */
-class WriterAppendTest extends GroovyTestCase {
-    /**
-     * The following instances are used in testing the file writes
-     */
-    static text = """
-            <groovy>
-              <things>
-                <thing>Jelly Beans</thing>
-              </things>
-              <music>
-                <tune>The 59th Street Bridge Song</tune>
-              </music>
-              <characters>
-                <character name="Austin Powers">
-                   <enemy>Dr. Evil</enemy>
-                   <enemy>Mini Me</enemy>
-                </character>
-              </characters>
-            </groovy>
-            """
-    static gPathResult = new DummyGString(text)
-    static gPathWriteTo
-    static defaultEncoding
-    static UTF8_ENCODING
-
-    static {
-        StringWriter sw = new StringWriter()
-        gPathResult.writeTo(sw)
-        gPathWriteTo = sw.toString()
-        UTF8_ENCODING = "UTF-8"
-        defaultEncoding = System.getProperty("file.encoding")
-    }
-
-    // Our file instance
-    def File file;
-
-    void setUp() {
-        // Setup guarantees us that we use a non-existent file
-        file = File.createTempFile("unitTest", ".txt")
-        assert file.exists() == true
-        //println file.canonicalPath
-        assert file.length() == 0L
-    }
-
-    void tearDown() {
-        // we remove our temporary file
-        def deleted = false
-        while (deleted == false)
-            deleted = file.delete()
-        assert file.exists() == false
-    }
-
-    void testAppendStringWithEncoding() {
-        def expected
-        // test new
-        file.withWriterAppend(UTF8_ENCODING) {writer ->
-            writer.write(text)
-        }
-        expected = text
-        assert hasContents(file, expected, UTF8_ENCODING)
-
-        // test existing
-        file.withWriterAppend(UTF8_ENCODING) {writer ->
-            writer.write(text)
-        }
-        expected += text
-        assert hasContents(file, expected, UTF8_ENCODING)
-    }
-
-    void testAppendWritableWithEncoding() {
-        def expected
-
-        // test new
-        file.withWriterAppend(UTF8_ENCODING) {writer ->
-            writer.write(gPathResult)
-        }
-        expected = gPathWriteTo
-        assert hasContents(file, expected, UTF8_ENCODING)
-
-        // test existing
-        file.withWriterAppend(UTF8_ENCODING) {writer ->
-            writer.write(gPathResult)
-        }
-        expected += gPathWriteTo
-        assert hasContents(file, expected, UTF8_ENCODING)
-    }
-
-
-    void testLeftShiftStringWithEncoding() {
-        def expected
-
-        // test new
-        file.withWriterAppend(UTF8_ENCODING) {writer ->
-            writer << text
-        }
-        expected = text
-        assert hasContents(file, expected, UTF8_ENCODING)
-
-        // test existing
-        file.withWriterAppend(UTF8_ENCODING) {writer ->
-            writer << text
-        }
-        expected += text
-        assert hasContents(file, expected, UTF8_ENCODING)
-    }
-
-    void testLeftShiftWritableWithEncoding() {
-        def expected
-
-        // test new
-        file.withWriterAppend(UTF8_ENCODING) {writer ->
-            writer << gPathResult
-        }
-        expected = gPathWriteTo
-        assert hasContents(file, expected, UTF8_ENCODING)
-
-        // test existing
-        file.withWriterAppend(UTF8_ENCODING) {writer ->
-            writer << gPathResult
-        }
-        expected += gPathWriteTo
-        assert hasContents(file, expected, UTF8_ENCODING)
-    }
-
-    void testFileSetText() {
-        // test new
-        file.text = 'foobar'
-        assert hasContents(file, 'foobar', defaultEncoding)
-
-        // test existing
-        file.text = 'foobarbaz'
-        assert hasContents(file, 'foobarbaz', defaultEncoding)
-    }
-
-    ///////////////////////////////////////
-
-    void testAppendStringDefaultEncoding() {
-        def expected
-        // test new
-        file.withWriterAppend {writer ->
-            writer.write(text)
-        }
-        expected = text
-        assert hasContents(file, expected, defaultEncoding)
-
-        // test existing
-        file.withWriterAppend {writer ->
-            writer.write(text)
-        }
-        expected += text
-        assert hasContents(file, expected, defaultEncoding)
-    }
-
-    void testAppendWritableDefaultEncoding() {
-        def expected
-
-        // test new
-        file.withWriterAppend {writer ->
-            writer.write(gPathResult)
-        }
-        expected = gPathWriteTo
-        assert hasContents(file, expected, defaultEncoding)
-
-        // test existing
-        file.withWriterAppend {writer ->
-            writer.write(gPathResult)
-        }
-        expected += gPathWriteTo
-        assert hasContents(file, expected, defaultEncoding)
-    }
-
-
-    void testLeftShiftStringDefaultEncoding() {
-        def expected
-
-        // test new
-        file.withWriterAppend {writer ->
-            writer << text
-        }
-        expected = text
-        assert hasContents(file, expected, defaultEncoding)
-
-        // test existing
-        file.withWriterAppend {writer ->
-            writer << text
-        }
-        expected += text
-        assert hasContents(file, expected, defaultEncoding)
-    }
-
-
-    void testLeftShiftWritableDefaultEncoding() {
-        def expected
-
-        // test new
-        file.withWriterAppend {writer ->
-            writer << gPathResult
-        }
-        expected = gPathWriteTo
-        assert hasContents(file, expected, defaultEncoding)
-
-        // test existing
-        file.withWriterAppend {writer ->
-            writer << gPathResult
-        }
-        expected += gPathWriteTo
-        assert hasContents(file, expected, defaultEncoding)
-    }
-
-
-    boolean hasContents(File f, String expected, String charSet) {
-        // read contents the Java way
-        byte[] buf = new byte[expected.length()];
-
-        def fileIS = new FileInputStream(file)
-        fileIS.read(buf)
-        fileIS.close()
-        if (expected != new String(buf, charSet))
-            println "EX: " + expected + "------" + new String(buf, charSet) + "\n----"
-        return expected == new String(buf, charSet)
-    }
-}
-=======
 /*
  * Copyright 2003-2010 the original author or authors.
  *
@@ -489,5 +242,4 @@
             println "EX: " + expected + "------" + new String(buf, charSet) + "\n----"
         return expected == new String(buf, charSet)
     }
-}
->>>>>>> a2a5999f
+}