groovyVersion = 2.3.0-SNAPSHOT
# bundle version format: major('.'minor('.'micro('.'qualifier)?)?)? (first 3 only digits)
groovyBundleVersion = 2.3.0.SNAPSHOT
<<<<<<< HEAD

#  Many people have reported problems testing UberTestCaseGroovySourceSubPackages, others have no difficulties with the default
#  values ant junit task uses.  The decision has been taken to provide the values to try and cause the least
#  hassle to the most people.
=======
>>>>>>> 543f54fc

groovyJUnit_ms = 256m
groovyJUnit_mx = 512m
groovyJUnit_permSize = 64m
groovyJUnit_maxPermSize=128m

javacMain_mx = 384m
groovycMain_mx = 384m
groovycTest_mx = 640m
groovycExamples_mx = 384m

javaDoc_mx = 640m

org.gradle.jvmargs=-Xmx640m -XX:MaxPermSize=196m -XX:+CMSClassUnloadingEnabled -XX:+CMSPermGenSweepingEnabled

# Property below not currently used for gradle build. It was used in the Ant build by forking a JVM instance using
# this property which then called the real groovyDoc Ant task. For now setting JAVA_OPTS globally is the workaround.
#groovyDoc_mx = 600m<|MERGE_RESOLUTION|>--- conflicted
+++ resolved
@@ -1,13 +1,6 @@
 groovyVersion = 2.3.0-SNAPSHOT
 # bundle version format: major('.'minor('.'micro('.'qualifier)?)?)? (first 3 only digits)
 groovyBundleVersion = 2.3.0.SNAPSHOT
-<<<<<<< HEAD
-
-#  Many people have reported problems testing UberTestCaseGroovySourceSubPackages, others have no difficulties with the default
-#  values ant junit task uses.  The decision has been taken to provide the values to try and cause the least
-#  hassle to the most people.
-=======
->>>>>>> 543f54fc
 
 groovyJUnit_ms = 256m
 groovyJUnit_mx = 512m
