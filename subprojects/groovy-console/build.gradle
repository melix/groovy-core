--- conflicted
+++ resolved
@@ -7,12 +7,9 @@
     compile project(':groovy-templates')
     testCompile project(':groovy-test')
     testCompile project(':groovy-swing').sourceSets.test.runtimeClasspath
-<<<<<<< HEAD
 }
 
 task console(type: JavaExec, dependsOn:classes) {
     main = 'groovy.ui.Console'
     classpath = sourceSets.main.runtimeClasspath
-=======
->>>>>>> ea6083cf
 }